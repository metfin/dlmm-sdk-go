package dlmm

<<<<<<< HEAD
import (
	"context"

	"github.com/gagliardetto/solana-go"

	lb_clmm "github.com/metfin/dlmm-sdk-go/pkg/generated"
)

type StrategyParameters struct {
	maxBinId     int32
	minBinId     int32
	strategyType StrategyType
	singleSidedX *bool
}
type StrategyType int

const (
	Spot StrategyType = iota
	Curve
	BidAsk
)

// func getAssociatedTokenAddressSync(mint solana.PublicKey , owner solana.PublicKey , allowOwnerOffCurve bool) (solana.PublicKey , error ) {
// 	if (!allowOwnerOffCurve && !solana.PublicKey.IsOnCurve()){
// 		return 
// 	}
// }


func (c *Client) createBinArraysIfNeeded(binaArrayIndex []int64, funder solana.PublicKey, lbpair solana.PublicKey) ([]solana.Instruction, error) {
	var ixs []solana.Instruction
	for _, idx := range binaArrayIndex {
		key, _, _ := deriveBinArray(lbpair, idx, MainnetProgramID)
		binArrayAccount, err := c.rpc.GetAccountInfo(context.TODO(), key)
		if err != nil {
			return nil, err
		}
		if binArrayAccount == nil {
			ix, err := lb_clmm.NewInitializeBinArrayInstruction(
				idx,
				lbpair,
				key,
				funder,
				SystemProgramAccount,
			)
			if err != nil {
				return nil, err
			}
			ixs = append(ixs, ix)
		}
	}
	return ixs, nil
}

func getBinArrayIndexesCoverage(lowerBinId, upperBinId int32) []int64 {
	lowerBinArrayIndex := binIdToBinArrayIndex(lowerBinId)
	upperBinArrayIndex := binIdToBinArrayIndex(upperBinId)

	binArrayIndexes := []int64{}

	for i := lowerBinArrayIndex; i <= upperBinArrayIndex; i++ {
		binArrayIndexes = append(binArrayIndexes, i)
	}

	return binArrayIndexes
}

func getBinArrayAccountMetasCoverage(lowerBinId, upperBinId int32, lbpair solana.PublicKey, programID solana.PublicKey) ([]*solana.AccountMeta, error) {
	binArrayKeyscoverage, err := getBinArrayKeyCoverage(lowerBinId, upperBinId, lbpair, programID)
	if err != nil {
		return nil, err
	}
	accountMetaData := make([]*solana.AccountMeta, 0, len(binArrayKeyscoverage))
	for _, key := range binArrayKeyscoverage {
		accountMetaData = append(accountMetaData, &solana.AccountMeta{
			PublicKey:  key,
			IsWritable: true,
			IsSigner:   false,
		})

	}
	return accountMetaData, nil
}

func getBinArrayKeyCoverage(lowerBinId, upperBinId int32, lbpair solana.PublicKey, programID solana.PublicKey) ([]solana.PublicKey, error) {
	binArrayIndexCoverage := getBinArrayIndexesCoverage(lowerBinId, upperBinId)

	results := make([]solana.PublicKey, 0, len(binArrayIndexCoverage))

	for _, index := range binArrayIndexCoverage {
		derived, _, err := deriveBinArray(lbpair, index, programID)
		if err != nil {
			return results, err
		}

		results = append(results, derived)
	}
	return results, nil
}


=======
// import (
// 	"context"
// 	"log"
// 	"math"
// 	"math/big"

// 	"github.com/gagliardetto/solana-go"
// 	"github.com/gagliardetto/solana-go/"
// 	lb_clmm "github.com/metfin/dlmm-sdk-go/pkg/generated"
// )

// type StrategyParameters struct {
// 	maxBinId     int32
// 	minBinId     int32
// 	strategyType StrategyType
// 	singleSidedX *bool
// }
// type StrategyType int

// const (
// 	Spot StrategyType = iota
// 	Curve
// 	BidAsk
// )
// func getAssociatedTokenAddressSync(mint solana.PublicKey , owner solana.PublicKey , allowOwnerOffCurve bool) (solana.PublicKey , error ) {
// 	if (!allowOwnerOffCurve && !solana.PublicKey.IsOnCurve()){
// 		return
// 	}
// }
// func (c *Client) createBinArraysIfNeeded(binaArrayIndex []int64, funder solana.PublicKey, lbpair solana.PublicKey) ([]solana.Instruction, error) {
// 	var ixs []solana.Instruction
// 	for _, idx := range binaArrayIndex {
// 		key, _, _ := deriveBinArray(lbpair, idx, MainnetProgramID)
// 		binArrayAccount, err := c.rpc.GetAccountInfo(context.TODO(), key)
// 		if err != nil {
// 			return nil, err
// 		}
// 		if binArrayAccount == nil {
// 			ix, err := lb_clmm.NewInitializeBinArrayInstruction(
// 				idx,
// 				lbpair,
// 				key,
// 				funder,
// 				SystemProgramAccount,
// 			)
// 			if err != nil {
// 				return nil, err
// 			}
// 			ixs = append(ixs, ix)
// 		}
// 	}
// 	return ixs, nil
// }

// func getBinArrayIndexesCoverage(lowerBinId, upperBinId int32) []int64 {
// 	lowerBinArrayIndex := binIdToBinArrayIndex(lowerBinId)
// 	upperBinArrayIndex := binIdToBinArrayIndex(upperBinId)

// 	binArrayIndexes := []int64{}

// 	for i := lowerBinArrayIndex; i <= upperBinArrayIndex; i++ {
// 		binArrayIndexes = append(binArrayIndexes, i)
// 	}

// 	return binArrayIndexes
// }

// func getBinArrayAccountMetasCoverage(lowerBinId, upperBinId int32, lbpair solana.PublicKey, programID solana.PublicKey) ([]solana.AccountMeta, error) {
// 	binArrayKeyscoverage, err := getBinArrayKeyCoverage(lowerBinId, upperBinId, lbpair, programID)
// 	if err != nil {
// 		return nil, err
// 	}
// 	accountMetaData := make([]*solana.AccountMeta, 0, len(binArrayKeyscoverage))
// 	for _, key := range binArrayKeyscoverage {
// 		accountMetaData = append(accountMetaData, &solana.AccountMeta{
// 			PublicKey:  key,
// 			IsWritable: true,
// 			IsSigner:   false,
// 		})

// 	}
// }

// func getBinArrayKeyCoverage(lowerBinId, upperBinId int32, lbpair solana.PublicKey, programID solana.PublicKey) ([]solana.PublicKey, error) {
// 	binArrayIndexCoverage := getBinArrayIndexesCoverage(lowerBinId, upperBinId)

// 	results := make([]solana.PublicKey, 0, len(binArrayIndexCoverage))

// 	for _, index := range binArrayIndexCoverage {
// 		derived, _, err := deriveBinArray(lbpair, index, programID)
// 		if err != nil {
// 			return results, err
// 		}

// 		results = append(results, derived)
// 	}
// 	return results, nil
// }

// func (c *Client) getorCreateATAInstruction(tokenMint solana.PublicKey , owner solana.PublicKey) {
// 	toAccount :=
// }
>>>>>>> a610c4e1
// func (c *Client) initializePositionAndAddLiquidityByStrategy(ctx context.Context, lbPairPubKey solana.PublicKey, positionPubKey solana.PublicKey, totalXamount big.Int, totalYamount big.Int, strategy StrategyParameters, user solana.PublicKey, slippage int) (*[]solana.Transaction, error) {
// 	maxBinId := strategy.maxBinId
// 	minBinId := strategy.minBinId
// 	lbpair, err := lb_clmm.ParseAccount_LbPair(lbPairPubKey[:])
// 	if err != nil {
// 		log.Print("error parsing lbpair account %s", lbPairPubKey)
// 		return nil, err
// 	}
// 	width := maxBinId - maxBinId + 1
<<<<<<< HEAD
// 	// if slippage != 0 {
// 	// 	maxActiveBinSlippage = int(math.Ceil(
// 	// 		float64(slippage) / (float64(lbpair.BinStep) / 100.0),
// 	// 	))
// 	// } else {
// 	// 	maxActiveBinSlippage = dlmm.MaxActiveBinSlippage
// 	// }
=======
// 	var maxActiveBinSlippage int
// 	if slippage != 0 {
// 		maxActiveBinSlippage = int(math.Ceil(
// 			float64(slippage) / (float64(lbpair.BinStep) / 100.0),
// 		))
// 	} else {
// 		maxActiveBinSlippage = dlmm.MaxActiveBinSlippage
// 	}
>>>>>>> a610c4e1
// 	var preInstructions []solana.Instruction

// 	initializePositionIx, err := lb_clmm.NewInitializePositionInstruction(
// 		minBinId,
// 		width,
// 		user,
// 		positionPubKey,
// 		lbPairPubKey,
// 		user,
// 		SystemProgramAccount,
// 		user,
// 		EventAuthorityAccount,
// 		MainnetProgramID,
// 	)
// 	if err != nil {
// 		log.Printf("error initializing position")
// 		return nil, err
// 	}
// 	preInstructions = append(preInstructions, initializePositionIx)

// 	binArrayIndexes := getBinArrayIndexesCoverage(minBinId, maxBinId)

<<<<<<< HEAD
// 	_, err = getBinArrayAccountMetasCoverage(minBinId, maxBinId, lbPairPubKey, MainnetProgramID)
=======
// 	binArrayAccountMetaData, err := getBinArrayAccountMetasCoverage(minBinId, maxBinId, lbPairPubKey, MainnetProgramID)
>>>>>>> a610c4e1
// 	if err != nil {
// 		log.Printf("error getting bin array metadata")
// 		return nil, err
// 	}
// 	createBinarrayIxs , err := c.createBinArraysIfNeeded(binArrayIndexes , user ,lbPairPubKey)
// 	preInstructions = append(preInstructions, createBinarrayIxs...)
<<<<<<< HEAD
// 	return &preInstructions, nil
=======

>>>>>>> a610c4e1
// }<|MERGE_RESOLUTION|>--- conflicted
+++ resolved
@@ -1,108 +1,5 @@
 package dlmm
 
-<<<<<<< HEAD
-import (
-	"context"
-
-	"github.com/gagliardetto/solana-go"
-
-	lb_clmm "github.com/metfin/dlmm-sdk-go/pkg/generated"
-)
-
-type StrategyParameters struct {
-	maxBinId     int32
-	minBinId     int32
-	strategyType StrategyType
-	singleSidedX *bool
-}
-type StrategyType int
-
-const (
-	Spot StrategyType = iota
-	Curve
-	BidAsk
-)
-
-// func getAssociatedTokenAddressSync(mint solana.PublicKey , owner solana.PublicKey , allowOwnerOffCurve bool) (solana.PublicKey , error ) {
-// 	if (!allowOwnerOffCurve && !solana.PublicKey.IsOnCurve()){
-// 		return 
-// 	}
-// }
-
-
-func (c *Client) createBinArraysIfNeeded(binaArrayIndex []int64, funder solana.PublicKey, lbpair solana.PublicKey) ([]solana.Instruction, error) {
-	var ixs []solana.Instruction
-	for _, idx := range binaArrayIndex {
-		key, _, _ := deriveBinArray(lbpair, idx, MainnetProgramID)
-		binArrayAccount, err := c.rpc.GetAccountInfo(context.TODO(), key)
-		if err != nil {
-			return nil, err
-		}
-		if binArrayAccount == nil {
-			ix, err := lb_clmm.NewInitializeBinArrayInstruction(
-				idx,
-				lbpair,
-				key,
-				funder,
-				SystemProgramAccount,
-			)
-			if err != nil {
-				return nil, err
-			}
-			ixs = append(ixs, ix)
-		}
-	}
-	return ixs, nil
-}
-
-func getBinArrayIndexesCoverage(lowerBinId, upperBinId int32) []int64 {
-	lowerBinArrayIndex := binIdToBinArrayIndex(lowerBinId)
-	upperBinArrayIndex := binIdToBinArrayIndex(upperBinId)
-
-	binArrayIndexes := []int64{}
-
-	for i := lowerBinArrayIndex; i <= upperBinArrayIndex; i++ {
-		binArrayIndexes = append(binArrayIndexes, i)
-	}
-
-	return binArrayIndexes
-}
-
-func getBinArrayAccountMetasCoverage(lowerBinId, upperBinId int32, lbpair solana.PublicKey, programID solana.PublicKey) ([]*solana.AccountMeta, error) {
-	binArrayKeyscoverage, err := getBinArrayKeyCoverage(lowerBinId, upperBinId, lbpair, programID)
-	if err != nil {
-		return nil, err
-	}
-	accountMetaData := make([]*solana.AccountMeta, 0, len(binArrayKeyscoverage))
-	for _, key := range binArrayKeyscoverage {
-		accountMetaData = append(accountMetaData, &solana.AccountMeta{
-			PublicKey:  key,
-			IsWritable: true,
-			IsSigner:   false,
-		})
-
-	}
-	return accountMetaData, nil
-}
-
-func getBinArrayKeyCoverage(lowerBinId, upperBinId int32, lbpair solana.PublicKey, programID solana.PublicKey) ([]solana.PublicKey, error) {
-	binArrayIndexCoverage := getBinArrayIndexesCoverage(lowerBinId, upperBinId)
-
-	results := make([]solana.PublicKey, 0, len(binArrayIndexCoverage))
-
-	for _, index := range binArrayIndexCoverage {
-		derived, _, err := deriveBinArray(lbpair, index, programID)
-		if err != nil {
-			return results, err
-		}
-
-		results = append(results, derived)
-	}
-	return results, nil
-}
-
-
-=======
 // import (
 // 	"context"
 // 	"log"
@@ -111,6 +8,7 @@
 
 // 	"github.com/gagliardetto/solana-go"
 // 	"github.com/gagliardetto/solana-go/"
+
 // 	lb_clmm "github.com/metfin/dlmm-sdk-go/pkg/generated"
 // )
 
@@ -205,7 +103,6 @@
 // func (c *Client) getorCreateATAInstruction(tokenMint solana.PublicKey , owner solana.PublicKey) {
 // 	toAccount :=
 // }
->>>>>>> a610c4e1
 // func (c *Client) initializePositionAndAddLiquidityByStrategy(ctx context.Context, lbPairPubKey solana.PublicKey, positionPubKey solana.PublicKey, totalXamount big.Int, totalYamount big.Int, strategy StrategyParameters, user solana.PublicKey, slippage int) (*[]solana.Transaction, error) {
 // 	maxBinId := strategy.maxBinId
 // 	minBinId := strategy.minBinId
@@ -215,15 +112,6 @@
 // 		return nil, err
 // 	}
 // 	width := maxBinId - maxBinId + 1
-<<<<<<< HEAD
-// 	// if slippage != 0 {
-// 	// 	maxActiveBinSlippage = int(math.Ceil(
-// 	// 		float64(slippage) / (float64(lbpair.BinStep) / 100.0),
-// 	// 	))
-// 	// } else {
-// 	// 	maxActiveBinSlippage = dlmm.MaxActiveBinSlippage
-// 	// }
-=======
 // 	var maxActiveBinSlippage int
 // 	if slippage != 0 {
 // 		maxActiveBinSlippage = int(math.Ceil(
@@ -232,7 +120,6 @@
 // 	} else {
 // 		maxActiveBinSlippage = dlmm.MaxActiveBinSlippage
 // 	}
->>>>>>> a610c4e1
 // 	var preInstructions []solana.Instruction
 
 // 	initializePositionIx, err := lb_clmm.NewInitializePositionInstruction(
@@ -255,20 +142,12 @@
 
 // 	binArrayIndexes := getBinArrayIndexesCoverage(minBinId, maxBinId)
 
-<<<<<<< HEAD
-// 	_, err = getBinArrayAccountMetasCoverage(minBinId, maxBinId, lbPairPubKey, MainnetProgramID)
-=======
 // 	binArrayAccountMetaData, err := getBinArrayAccountMetasCoverage(minBinId, maxBinId, lbPairPubKey, MainnetProgramID)
->>>>>>> a610c4e1
 // 	if err != nil {
 // 		log.Printf("error getting bin array metadata")
 // 		return nil, err
 // 	}
 // 	createBinarrayIxs , err := c.createBinArraysIfNeeded(binArrayIndexes , user ,lbPairPubKey)
 // 	preInstructions = append(preInstructions, createBinarrayIxs...)
-<<<<<<< HEAD
-// 	return &preInstructions, nil
-=======
 
->>>>>>> a610c4e1
 // }